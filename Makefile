JULIAHOME := $(abspath $(dir $(lastword $(MAKEFILE_LIST))))
include $(JULIAHOME)/Make.inc

# TODO: Code bundled with Julia should be installed into a versioned directory,
# prefix/share/julia/VERSDIR, so that in the future one can have multiple
# major versions of Julia installed concurrently. Third-party code that
# is not controlled by Pkg should be installed into
# prefix/share/julia/site/VERSDIR (not prefix/share/julia/VERSDIR/site ...
# so that prefix/share/julia/VERSDIR can be overwritten without touching
# third-party code).
VERSDIR := v`cut -d. -f1-2 < $(JULIAHOME)/VERSION`

#file name of make binary-dist result
ifeq ($(JULIA_BINARYDIST_TARNAME),)
	JULIA_BINARYDIST_TARNAME := julia-$(JULIA_COMMIT)-$(OS)-$(ARCH)
endif

default: $(JULIA_BUILD_MODE) # contains either "debug" or "release"
all: debug release

# sort is used to remove potential duplicates
DIRS := $(sort $(build_bindir) $(build_libdir) $(build_private_libdir) $(build_libexecdir) $(build_sysconfdir)/julia $(build_datarootdir)/julia $(build_man1dir))
ifneq ($(BUILDROOT),$(JULIAHOME))
BUILDDIRS := $(BUILDROOT) $(addprefix $(BUILDROOT)/,base src ui doc deps test test/perf)
BUILDDIRMAKE := $(addsuffix /Makefile,$(BUILDDIRS))
DIRS := $(DIRS) $(BUILDDIRS)
$(BUILDDIRMAKE): | $(BUILDDIRS)
	@# add Makefiles to the build directories for convenience (pointing back to the source location of each)
	@echo '# -- This file is automatically generated in julia/Makefile -- #' > $@
	@echo 'BUILDROOT=$(BUILDROOT)' >> $@
	@echo 'include $(JULIAHOME)$(patsubst $(BUILDROOT)%,%,$@)' >> $@
julia-deps: | $(BUILDDIRMAKE)
configure-y: | $(BUILDDIRMAKE)
configure:
ifeq ("$(origin O)", "command line")
	@if [ "$$(ls '$(BUILDROOT)' 2> /dev/null)" ]; then \
		echo 'WARNING: configure called on non-empty directory $(BUILDROOT)'; \
		read -p "Proceed [y/n]? " answer; \
	else \
		answer=y;\
	fi; \
	[ $$answer = 'y' ] && $(MAKE) configure-$$answer
else
	$(error "cannot rerun configure from within a build directory")
endif
else
configure:
	$(error "must specify O=builddir to run the Julia `make configure` target")
endif

$(foreach dir,$(DIRS),$(eval $(call dir_target,$(dir))))
$(foreach link,base test,$(eval $(call symlink_target,$(link),$(build_datarootdir)/julia)))

# Build the HTML docs (skipped if already exists, notably in tarballs)
$(BUILDROOT)/doc/_build/html:
	@$(MAKE) -C $(BUILDROOT)/doc html

# doc needs to live under $(build_docdir), not under $(build_datarootdir)/julia/
CLEAN_TARGETS += clean-docdir
clean-docdir:
	@-rm -fr $(abspath $(build_docdir))
$(build_prefix)/.examples: $(wildcard $(JULIAHOME)/examples/*.jl) $(shell find $(JULIAHOME)/examples/clustermanager)
	@echo Copying in usr/share/doc/julia/examples
	@-rm -fr $(build_docdir)/examples
	@mkdir -p $(build_docdir)/examples
	@cp -R $(JULIAHOME)/examples/*.jl $(build_docdir)/examples/
	@cp -R $(JULIAHOME)/examples/clustermanager $(build_docdir)/examples/
	@echo 1 > $@

julia-symlink: julia-ui-$(JULIA_BUILD_MODE)
ifneq ($(OS),WINNT)
ifndef JULIA_VAGRANT_BUILD
	@ln -sf "$(shell $(JULIAHOME)/contrib/relative_path.sh "$(BUILDROOT)" "$(JULIA_EXECUTABLE)")" $(BUILDROOT)/julia
endif
endif

julia-deps: | $(DIRS) $(build_datarootdir)/julia/base $(build_datarootdir)/julia/test
	@$(MAKE) $(QUIET_MAKE) -C $(BUILDROOT)/deps

julia-base: julia-deps $(build_sysconfdir)/julia/juliarc.jl $(build_man1dir)/julia.1
	@$(MAKE) $(QUIET_MAKE) -C $(BUILDROOT)/base

julia-libccalltest:
	@$(MAKE) $(QUIET_MAKE) -C $(BUILDROOT)/src libccalltest

julia-src-release julia-src-debug : julia-src-% : julia-deps
	@$(MAKE) $(QUIET_MAKE) -C $(BUILDROOT)/src libjulia-$*

julia-ui-release julia-ui-debug : julia-ui-% : julia-src-%
	@$(MAKE) $(QUIET_MAKE) -C $(BUILDROOT)/ui julia-$*

julia-inference : julia-base julia-ui-$(JULIA_BUILD_MODE) $(build_prefix)/.examples
	@$(MAKE) $(QUIET_MAKE) -C $(BUILDROOT) $(build_private_libdir)/inference.ji JULIA_BUILD_MODE=$(JULIA_BUILD_MODE)

julia-sysimg-release : julia-inference julia-ui-release
	@$(MAKE) $(QUIET_MAKE) -C $(BUILDROOT) $(build_private_libdir)/sys.$(SHLIB_EXT) JULIA_BUILD_MODE=release

julia-sysimg-debug : julia-inference julia-ui-debug
	@$(MAKE) $(QUIET_MAKE) -C $(BUILDROOT) $(build_private_libdir)/sys-debug.$(SHLIB_EXT) JULIA_BUILD_MODE=debug

julia-debug julia-release : julia-% : julia-ui-% julia-sysimg-% julia-symlink julia-libccalltest

debug release : % : julia-%

check-whitespace:
ifneq ($(NO_GIT), 1)
	@$(JULIAHOME)/contrib/check-whitespace.sh
else
	$(warn "Skipping whitespace check because git is unavailable")
endif

release-candidate: release testall
	@$(JULIA_EXECUTABLE) $(JULIAHOME)/contrib/add_license_to_files.jl #add license headers
	@$(JULIA_EXECUTABLE) $(JULIAHOME)/doc/genstdlib.jl
	@#Check documentation
	@$(JULIA_EXECUTABLE) $(JULIAHOME)/doc/NEWS-update.jl #Add missing cross-references to NEWS.md
	@$(MAKE) -C $(BUILDROOT)/doc unicode #Rebuild Unicode table if necessary
	@$(JULIA_EXECUTABLE) $(JULIAHOME)/doc/DocCheck.jl > $(BUILDROOT)/doc/UNDOCUMENTED.rst 2>&1 #Check for undocumented items
	@if [ -z "$(cat $(BUILDROOT)/doc/UNDOCUMENTED.rst)" ]; then \
		rm $(BUILDROOT)/doc/UNDOCUMENTED.rst; \
	else \
		echo "Undocumented functions found in doc/UNDOCUMENTED.rst; document them, then retry"; \
		exit 1; \
	fi
	@$(MAKE) -C $(BUILDROOT)/doc html  SPHINXOPTS="-n" #Rebuild Julia HTML docs pedantically
	@$(MAKE) -C $(BUILDROOT)/doc latex SPHINXOPTS="-n" #Rebuild Julia PDF docs pedantically
	@$(MAKE) -C $(BUILDROOT)/doc doctest #Run Julia doctests
	@$(MAKE) -C $(BUILDROOT)/doc linkcheck #Check all links

	@# Check to see if the above make invocations changed anything important
	@if [ -n "$$(git status --porcelain)" ]; then \
		echo "Git repository dirty; Verify and commit changes to the repository, then retry"; \
		exit 1; \
	fi

	@#Check that benchmarks work
	@$(MAKE) -C $(BUILDROOT)/test/perf
	@#Check that netload tests work
	@#for test in test/netload/*.jl; do julia $$test; if [ $$? -ne 0 ]; then exit 1; fi; done
	@echo
	@echo To complete the release candidate checklist:
	@echo

	@echo 1. Remove deprecations in base/deprecated.jl
	@echo 2. Update references to the julia version in the source directories, such as in README.md
	@echo 3. Bump VERSION
	@echo 4. Create tag, push to github "\(git tag v\`cat VERSION\` && git push --tags\)"		#"` # These comments deal with incompetent syntax highlighting rules
	@echo 5. Clean out old .tar.gz files living in deps/, "\`git clean -fdx\`" seems to work	#"`
	@echo 6. Replace github release tarball with tarballs created from make light-source-dist and make full-source-dist
	@echo 7. Follow packaging instructions in DISTRIBUTING.md to create binary packages for all platforms
	@echo 8. Upload to AWS, update http://julialang.org/downloads and http://status.julialang.org/stable links
	@echo 9. Update checksums on AWS for tarball and packaged binaries
	@echo 10. Announce on mailing lists
	@echo 11. Change master to release-0.X in base/version.jl and base/version_git.sh as in 4cb1e20
	@echo

$(build_man1dir)/julia.1: $(JULIAHOME)/doc/man/julia.1 | $(build_man1dir)
	@echo Copying in usr/share/man/man1/julia.1
	@mkdir -p $(build_man1dir)
	@cp $< $@

$(build_sysconfdir)/julia/juliarc.jl: $(JULIAHOME)/etc/juliarc.jl | $(build_sysconfdir)/julia
	@echo Creating usr/etc/julia/juliarc.jl
	@cp $< $@
ifeq ($(OS), WINNT)
	@cat $(JULIAHOME)/contrib/windows/juliarc.jl >> $(build_sysconfdir)/julia/juliarc.jl
$(build_sysconfdir)/julia/juliarc.jl: $(JULIAHOME)/contrib/windows/juliarc.jl
endif

$(build_private_libdir)/%.$(SHLIB_EXT): $(build_private_libdir)/%.o
	@$(call PRINT_LINK, $(CXX) $(LDFLAGS) -shared $(fPIC) -L$(build_private_libdir) -L$(build_libdir) -L$(build_shlibdir) -o $@ $< \
		$(if $(findstring -debug.$(SHLIB_EXT),$(notdir $@)),-ljulia-debug,-ljulia) \
		$$([ $(OS) = WINNT ] && echo '' -lssp))
	@$(INSTALL_NAME_CMD)$(notdir $@) $@
	@$(DSYMUTIL) $@

CORE_SRCS := $(addprefix $(JULIAHOME)/, \
		base/boot.jl base/coreimg.jl \
		base/abstractarray.jl \
		base/array.jl \
		base/bool.jl \
		base/dict.jl \
		base/error.jl \
		base/essentials.jl \
		base/expr.jl \
		base/functors.jl \
		base/hashing.jl \
		base/inference.jl \
		base/int.jl \
		base/intset.jl \
		base/iterator.jl \
		base/nofloat_hashing.jl \
		base/number.jl \
		base/operators.jl \
		base/options.jl \
		base/pointer.jl \
		base/promotion.jl \
		base/range.jl \
		base/reduce.jl \
		base/reflection.jl \
		base/tuple.jl)
BASE_SRCS := $(shell find $(JULIAHOME)/base -name \*.jl)

$(build_private_libdir)/inference0.ji: $(CORE_SRCS) | $(build_private_libdir)
	@$(call PRINT_JULIA, cd $(JULIAHOME)/base && \
	$(call spawn,$(JULIA_EXECUTABLE)) -C $(JULIA_CPU_TARGET) --output-ji $(call cygpath_w,$@) -f \
		coreimg.jl)

$(build_private_libdir)/inference.ji: $(build_private_libdir)/inference0.ji
	@$(call PRINT_JULIA, cd $(JULIAHOME)/base && \
	$(call spawn,$(JULIA_EXECUTABLE)) -C $(JULIA_CPU_TARGET) --output-ji $(call cygpath_w,$@) -f \
		-J $(call cygpath_w,$<) coreimg.jl)

RELBUILDROOT := $(call cygpath_w,$(shell $(JULIAHOME)/contrib/relative_path.sh "$(JULIAHOME)/base" "$(BUILDROOT)/base/"))
COMMA:=,
define sysimg_builder
$$(build_private_libdir)/sys$1.o: $$(build_private_libdir)/inference.ji $$(JULIAHOME)/VERSION $$(BASE_SRCS)
	@$$(call PRINT_JULIA, cd $$(JULIAHOME)/base && \
	$$(call spawn,$2) -C $$(JULIA_CPU_TARGET) --output-o $$(call cygpath_w,$$@) $$(JULIA_SYSIMG_BUILD_FLAGS) -f \
		-J $$(call cygpath_w,$$<) sysimg.jl $$(RELBUILDROOT) \
		|| { echo '*** This error is usually fixed by running `make clean`. If the error persists$$(COMMA) try `make cleanall`. ***' && false; } )
.SECONDARY: $(build_private_libdir)/sys$1.o
endef
$(eval $(call sysimg_builder,,$(JULIA_EXECUTABLE_release)))
$(eval $(call sysimg_builder,-debug,$(JULIA_EXECUTABLE_debug)))

$(build_bindir)/stringreplace: $(JULIAHOME)/contrib/stringreplace.c | $(build_bindir)
	@$(call PRINT_CC, $(HOSTCC) -o $(build_bindir)/stringreplace $(JULIAHOME)/contrib/stringreplace.c)


# public libraries, that are installed in $(prefix)/lib
JL_LIBS := julia julia-debug

# private libraries, that are installed in $(prefix)/lib/julia
<<<<<<< HEAD
JL_PRIVATE_LIBS = ccalltest
ifeq ($(USE_GPL_LIBS), 1)
JL_PRIVATE_LIBS += suitesparse_wrapper Rmath-julia
endif
=======
JL_PRIVATE_LIBS := suitesparse_wrapper Rmath ccalltest
>>>>>>> bd22c1eb
ifeq ($(USE_SYSTEM_FFTW),0)
ifeq ($(USE_GPL_LIBS), 1)
JL_PRIVATE_LIBS += fftw3 fftw3f fftw3_threads fftw3f_threads
endif
endif
ifeq ($(USE_SYSTEM_PCRE),0)
JL_PRIVATE_LIBS += pcre
endif
ifeq ($(USE_SYSTEM_OPENLIBM),0)
ifeq ($(USE_SYSTEM_LIBM),0)
JL_PRIVATE_LIBS += openlibm
endif
endif
ifeq ($(USE_SYSTEM_OPENSPECFUN),0)
JL_PRIVATE_LIBS += openspecfun
endif
ifeq ($(USE_SYSTEM_DSFMT),0)
JL_PRIVATE_LIBS += dSFMT
endif
ifeq ($(USE_SYSTEM_BLAS),0)
JL_PRIVATE_LIBS += openblas
else ifeq ($(USE_SYSTEM_LAPACK),0)
JL_PRIVATE_LIBS += lapack
endif
ifeq ($(USE_SYSTEM_GMP),0)
JL_PRIVATE_LIBS += gmp
endif
ifeq ($(USE_SYSTEM_MPFR),0)
JL_PRIVATE_LIBS += mpfr
endif
ifeq ($(USE_SYSTEM_LIBGIT2),0)
JL_PRIVATE_LIBS += git2
endif
ifeq ($(USE_SYSTEM_ARPACK),0)
JL_PRIVATE_LIBS += arpack
endif
ifeq ($(USE_SYSTEM_SUITESPARSE),0)
ifeq ($(USE_GPL_LIBS), 1)
JL_PRIVATE_LIBS += amd camd ccolamd cholmod colamd umfpack spqr suitesparseconfig
endif
endif
ifeq ($(USE_SYSTEM_LLVM),0)
ifeq ($(USE_LLVM_SHLIB),1)
JL_PRIVATE_LIBS += LLVM
endif
endif
ifeq ($(OS),Darwin)
ifeq ($(USE_SYSTEM_BLAS),1)
ifeq ($(USE_SYSTEM_LAPACK),0)
JL_PRIVATE_LIBS += gfortblas
endif
endif
endif

ifeq ($(OS),WINNT)
define std_dll
julia-deps: | $$(build_bindir)/lib$(1).dll
$$(build_bindir)/lib$(1).dll: | $$(build_bindir)
	cp $$(call pathsearch,lib$(1).dll,$$(STD_LIB_PATH)) $$(build_bindir) ;
JL_LIBS += $(1)
endef
$(eval $(call std_dll,gfortran-3))
$(eval $(call std_dll,quadmath-0))
$(eval $(call std_dll,stdc++-6))
ifeq ($(ARCH),i686)
$(eval $(call std_dll,gcc_s_sjlj-1))
else
$(eval $(call std_dll,gcc_s_seh-1))
endif
$(eval $(call std_dll,ssp-0))
endif
define stringreplace
	$(build_bindir)/stringreplace $$(strings -t x - $1 | grep '$2' | awk '{print $$1;}') '$3' 255 "$(call cygpath_w,$1)"
endef

install: $(build_bindir)/stringreplace $(BUILDROOT)/doc/_build/html
	@$(MAKE) $(QUIET_MAKE) all
	@for subdir in $(bindir) $(libexecdir) $(datarootdir)/julia/site/$(VERSDIR) $(docdir) $(man1dir) $(includedir)/julia $(libdir) $(private_libdir) $(sysconfdir); do \
		mkdir -p $(DESTDIR)$$subdir; \
	done

	$(INSTALL_M) $(build_bindir)/julia* $(DESTDIR)$(bindir)/
ifeq ($(OS),WINNT)
	-$(INSTALL_M) $(build_bindir)/*.dll $(DESTDIR)$(bindir)/
	-$(INSTALL_M) $(build_libdir)/libjulia.dll.a $(DESTDIR)$(libdir)/
	-$(INSTALL_M) $(build_libdir)/libjulia-debug.dll.a $(DESTDIR)$(libdir)/
else
	-cp -a $(build_libexecdir) $(DESTDIR)$(prefix)

	# Copy over .dSYM directories directly
ifeq ($(OS),Darwin)
	-cp -a $(build_libdir)/*.dSYM $(DESTDIR)$(private_libdir)
endif

	for suffix in $(JL_LIBS) ; do \
		for lib in $(build_libdir)/lib$${suffix}*.$(SHLIB_EXT)*; do \
			if [ "$${lib##*.}" != "dSYM" ]; then \
				$(INSTALL_M) $$lib $(DESTDIR)$(private_libdir) ; \
			fi \
		done \
	done
	for suffix in $(JL_PRIVATE_LIBS) ; do \
		for lib in $(build_libdir)/lib$${suffix}*.$(SHLIB_EXT)*; do \
			if [ "$${lib##*.}" != "dSYM" ]; then \
				$(INSTALL_M) $$lib $(DESTDIR)$(private_libdir) ; \
			fi \
		done \
	done

	# Copy in libssl and libcrypto if they exist
ifeq ($(OS),Linux)
	-$(INSTALL_M) $(build_libdir)/libssl*.so* $(DESTDIR)$(private_libdir)
	-$(INSTALL_M) $(build_libdir)/libcrypto*.so* $(DESTDIR)$(private_libdir)
endif
endif

ifeq ($(USE_SYSTEM_LIBUV),0)
ifeq ($(OS),WINNT)
	$(INSTALL_F) $(build_includedir)/tree.h $(DESTDIR)$(includedir)/julia
endif
	$(INSTALL_F) $(build_includedir)/uv* $(DESTDIR)$(includedir)/julia
endif
	$(INSTALL_F) $(addprefix $(JULIAHOME)/,src/julia.h src/julia_version.h src/support/*.h) $(DESTDIR)$(includedir)/julia
	# Copy system image
	-$(INSTALL_F) $(build_private_libdir)/sys.ji $(DESTDIR)$(private_libdir)
	$(INSTALL_M) $(build_private_libdir)/sys.$(SHLIB_EXT) $(DESTDIR)$(private_libdir)
	$(INSTALL_M) $(build_private_libdir)/sys-debug.$(SHLIB_EXT) $(DESTDIR)$(private_libdir)
	# Copy in system image build script
	$(INSTALL_M) $(JULIAHOME)/contrib/build_sysimg.jl $(DESTDIR)$(datarootdir)/julia/
	# Copy in standalone executable build script
	$(INSTALL_M) $(JULIAHOME)/contrib/build_executable.jl $(DESTDIR)$(datarootdir)/julia/
	# Copy in standalone julia-config script
	$(INSTALL_M) $(JULIAHOME)/contrib/julia-config.jl $(DESTDIR)$(datarootdir)/julia/
	# Copy in all .jl sources as well
	cp -R -L $(build_datarootdir)/julia $(DESTDIR)$(datarootdir)/
	# Copy documentation
	cp -R -L $(build_docdir)/* $(DESTDIR)$(docdir)/
	cp -R -L $(BUILDROOT)/doc/_build/html $(DESTDIR)$(docdir)/
	-rm $(DESTDIR)$(docdir)/html/.buildinfo
	# Remove perf suite
	-rm -rf $(DESTDIR)$(datarootdir)/julia/test/perf/
	# Remove various files which should not be installed
	-rm -f $(DESTDIR)$(datarootdir)/julia/base/version_git.sh
	-rm -f $(DESTDIR)$(datarootdir)/julia/test/Makefile
	# Copy in beautiful new man page
	$(INSTALL_F) $(build_man1dir)/julia.1 $(DESTDIR)$(man1dir)/
	# Copy icon and .desktop file
	mkdir -p $(DESTDIR)$(datarootdir)/icons/hicolor/scalable/apps/
	$(INSTALL_F) $(JULIAHOME)/contrib/julia.svg $(DESTDIR)$(datarootdir)/icons/hicolor/scalable/apps/
	-touch -c $(DESTDIR)$(datarootdir)/icons/hicolor/
	-gtk-update-icon-cache $(DESTDIR)$(datarootdir)/icons/hicolor/
	mkdir -p $(DESTDIR)$(datarootdir)/applications/
	$(INSTALL_F) $(JULIAHOME)/contrib/julia.desktop $(DESTDIR)$(datarootdir)/applications/
	# Install appdata file
	mkdir -p $(DESTDIR)$(datarootdir)/appdata/
	$(INSTALL_F) $(JULIAHOME)/contrib/julia.appdata.xml $(DESTDIR)$(datarootdir)/appdata/

	# Update RPATH entries and JL_SYSTEM_IMAGE_PATH if $(private_libdir_rel) != $(build_private_libdir_rel)
ifneq ($(private_libdir_rel),$(build_private_libdir_rel))
ifeq ($(OS), Darwin)
	for julia in $(DESTDIR)$(bindir)/julia* ; do \
		install_name_tool -rpath @executable_path/$(build_private_libdir_rel) @executable_path/$(private_libdir_rel) $$julia; \
		install_name_tool -rpath @executable_path/$(build_libdir_rel) @executable_path/$(libdir_rel) $$julia; \
	done
else ifeq ($(OS), Linux)
	for julia in $(DESTDIR)$(bindir)/julia* ; do \
		patchelf --set-rpath '$$ORIGIN/$(private_libdir_rel):$$ORIGIN/$(libdir_rel)' $$julia; \
	done
endif

	# Overwrite JL_SYSTEM_IMAGE_PATH in julia library
	$(call stringreplace,$(DESTDIR)$(private_libdir)/libjulia.$(SHLIB_EXT),sys.$(SHLIB_EXT)$$,$(private_libdir_rel)/sys.$(SHLIB_EXT))
	$(call stringreplace,$(DESTDIR)$(private_libdir)/libjulia-debug.$(SHLIB_EXT),sys-debug.$(SHLIB_EXT)$$,$(private_libdir_rel)/sys-debug.$(SHLIB_EXT))
endif

	mkdir -p $(DESTDIR)$(sysconfdir)
	cp -R $(build_sysconfdir)/julia $(DESTDIR)$(sysconfdir)/

distclean dist-clean:
	rm -fr $(BUILDROOT)/julia-*.tar.gz $(BUILDROOT)/julia*.exe $(BUILDROOT)/julia-*.7z $(BUILDROOT)/julia-$(JULIA_COMMIT)

dist:
	@echo \'dist\' target is deprecated: use \'binary-dist\' instead.

binary-dist: distclean
ifeq ($(USE_SYSTEM_BLAS),0)
ifeq ($(ISX86),1)
ifneq ($(OPENBLAS_DYNAMIC_ARCH),1)
	@echo OpenBLAS must be rebuilt with OPENBLAS_DYNAMIC_ARCH=1 to use binary-dist target
	@false
endif
endif
endif
ifneq ($(prefix),$(abspath julia-$(JULIA_COMMIT)))
	$(error prefix must not be set for make binary-dist)
endif
ifneq ($(DESTDIR),)
	$(error DESTDIR must not be set for make binary-dist)
endif
	@$(MAKE) -C $(BUILDROOT) -f $(JULIAHOME)/Makefile install
	cp $(JULIAHOME)/LICENSE.md $(prefix)
ifneq ($(OS), WINNT)
	-$(JULIAHOME)/contrib/fixup-libgfortran.sh $(DESTDIR)$(private_libdir)
endif
ifeq ($(OS), Linux)
	-$(JULIAHOME)/contrib/fixup-libstdc++.sh $(DESTDIR)$(private_libdir)
endif
	# Copy in juliarc.jl files per-platform for binary distributions as well
	# Note that we don't install to sysconfdir: we always install to $(DESTDIR)$(prefix)/etc.
	# If you want to make a distribution with a hardcoded path, you take care of installation
ifeq ($(OS), Darwin)
	-cat $(JULIAHOME)/contrib/mac/juliarc.jl >> $(DESTDIR)$(prefix)/etc/julia/juliarc.jl
endif

ifeq ($(OS), WINNT)
	[ ! -d $(JULIAHOME)/dist-extras ] || ( cd $(JULIAHOME)/dist-extras && \
		cp 7z.exe 7z.dll libexpat-1.dll zlib1.dll libgfortran-3.dll libquadmath-0.dll libstdc++-6.dll libgcc_s_s*-1.dll libssp-0.dll $(bindir) && \
	    mkdir $(DESTDIR)$(prefix)/Git && \
	    7z x PortableGit.7z -o"$(DESTDIR)$(prefix)/Git" && \
	    echo "[core] eol = lf" >> "$(DESTDIR)$(prefix)/Git/etc/gitconfig" && \
	    sed -i "s/\bautocrlf = true$$/autocrlf = input/" "$(DESTDIR)$(prefix)/Git/etc/gitconfig" && \
	    cp busybox.exe $(DESTDIR)$(prefix)/Git/bin/echo.exe && \
	    cp busybox.exe $(DESTDIR)$(prefix)/Git/bin/printf.exe )
	cd $(DESTDIR)$(bindir) && rm -f llvm* llc.exe lli.exe opt.exe LTO.dll bugpoint.exe macho-dump.exe

	# create file listing for uninstall. note: must have Windows path separators and line endings.
	cd $(prefix) && find * | sed -e 's/\//\\/g' -e 's/$$/\r/g' > etc/uninstall.log

	# build nsis package
	$(call spawn,$(JULIAHOME)/dist-extras/nsis/makensis.exe) -NOCD -DVersion=$(JULIA_VERSION) -DArch=$(ARCH) -DCommit=$(JULIA_COMMIT) $(JULIAHOME)/contrib/windows/build-installer.nsi

	# compress nsis installer and combine with 7zip self-extracting header
	cd $(BUILDROOT) && $(JULIAHOME)/dist-extras/7z a -mx9 "julia-install-$(JULIA_COMMIT)-$(ARCH).7z" julia-installer.exe
	cd $(BUILDROOT) && cat $(JULIAHOME)/contrib/windows/7zS.sfx $(JULIAHOME)/contrib/windows/7zSFX-config.txt "julia-install-$(JULIA_COMMIT)-$(ARCH).7z" > "julia-${JULIA_VERSION}-${ARCH}.exe"
	-rm -f $(BUILDROOT)/julia-installer.exe
else
	cd $(BUILDROOT) && $(TAR) zcvf $(JULIA_BINARYDIST_TARNAME).tar.gz julia-$(JULIA_COMMIT)
endif
	rm -fr $(prefix)

# this target does not accept BUILDROOT
light-source-dist.tmp: $(JULIAHOME)/doc/_build/html
	# Save git information
	-@$(MAKE) -C $(JULIAHOME)/base version_git.jl.phony

	# Create file light-source-dist.tmp to hold all the filenames that go into the tarball
	echo "base/version_git.jl" > light-source-dist.tmp
	git ls-files | sed -e '/\.git/d' -e '/\.travis/d' >> light-source-dist.tmp
	find doc/_build/html >> light-source-dist.tmp

# Make tarball with only Julia code
# this target does not accept BUILDROOT
light-source-dist: light-source-dist.tmp
	# Prefix everything with the current directory name (usually "julia"), then create tarball
	DIRNAME=$$(basename $$(pwd)); \
	sed -e "s_.*_$$DIRNAME/&_" light-source-dist.tmp > light-source-dist.tmp1; \
	cd ../ && tar -cz -T $$DIRNAME/light-source-dist.tmp1 --no-recursion -f $$DIRNAME/julia-$(JULIA_VERSION)_$(JULIA_COMMIT).tar.gz

source-dist:
	@echo \'source-dist\' target is deprecated: use \'full-source-dist\' instead.

# Make tarball with Julia code plus all dependencies
# this target does not accept BUILDROOT
full-source-dist: light-source-dist.tmp
	# Get all the dependencies downloaded
	@$(MAKE) -C deps getall NO_GIT=1

	# Create file full-source-dist.tmp to hold all the filenames that go into the tarball
	cp light-source-dist.tmp full-source-dist.tmp
	-ls deps/srccache/*.tar.gz deps/srccache/*.tar.bz2 deps/srccache/*.tar.xz deps/srccache/*.tgz deps/srccache/*.zip >> full-source-dist.tmp

	# Prefix everything with the current directory name (usually "julia"), then create tarball
	DIRNAME=$$(basename $$(pwd)); \
	sed -e "s_.*_$$DIRNAME/&_" full-source-dist.tmp > full-source-dist.tmp1; \
	cd ../ && tar -cz -T $$DIRNAME/full-source-dist.tmp1 --no-recursion -f $$DIRNAME/julia-$(JULIA_VERSION)_$(JULIA_COMMIT)-full.tar.gz

clean: | $(CLEAN_TARGETS)
	@$(MAKE) -C $(BUILDROOT)/base clean
	@$(MAKE) -C $(BUILDROOT)/doc clean
	@$(MAKE) -C $(BUILDROOT)/src clean
	@$(MAKE) -C $(BUILDROOT)/ui clean
	@$(MAKE) -C $(BUILDROOT)/test clean
	@rm -f $(BUILDROOT)/julia
	@rm -f $(BUILDROOT)/*.tar.gz
	@rm -f $(build_bindir)/stringreplace \
		$(BUILDROOT)/light-source-dist.tmp $(BUILDROOT)/light-source-dist.tmp1 \
		$(BUILDROOT)/full-source-dist.tmp $(BUILDROOT)/full-source-dist.tmp1
	@rm -fr $(build_private_libdir)
# Temporarily add this line to the Makefile to remove extras
	@rm -fr $(build_datarootdir)/julia/extras

cleanall: clean
	@$(MAKE) -C $(BUILDROOT)/src clean-flisp clean-support
	@rm -fr $(build_shlibdir)
ifeq ($(OS),WINNT)
	@rm -rf $(build_prefix)/lib
endif
	@$(MAKE) -C $(BUILDROOT)/deps clean-libuv

distcleanall: cleanall
	@$(MAKE) -C $(BUILDROOT)/deps distcleanall
	@$(MAKE) -C $(BUILDROOT)/doc cleanall
	rm -fr $(build_prefix) $(build_staging)

.PHONY: default debug release check-whitespace release-candidate \
	julia-debug julia-release julia-deps \
	julia-ui-release julia-ui-debug julia-src-release julia-src-debug \
	julia-symlink julia-base julia-inference julia-sysimg-release julia-sysimg-debug \
	test testall testall1 test clean distcleanall cleanall clean-* \
	run-julia run-julia-debug run-julia-release run \
	install binary-dist light-source-dist.tmp light-source-dist \
	dist full-source-dist source-dist

test: check-whitespace $(JULIA_BUILD_MODE)
	@$(MAKE) $(QUIET_MAKE) -C $(BUILDROOT)/test default JULIA_BUILD_MODE=$(JULIA_BUILD_MODE)

testall: check-whitespace $(JULIA_BUILD_MODE)
	cp $(build_prefix)/lib/julia/sys$(JULIA_LIBSUFFIX).$(SHLIB_EXT) $(BUILDROOT)/local.$(SHLIB_EXT) && $(JULIA_EXECUTABLE) -J $(BUILDROOT)/local.$(SHLIB_EXT) -e 'true' && rm $(BUILDROOT)/local.$(SHLIB_EXT)
	@$(MAKE) $(QUIET_MAKE) -C $(BUILDROOT)/test all JULIA_BUILD_MODE=$(JULIA_BUILD_MODE)

testall1: check-whitespace $(JULIA_BUILD_MODE)
	@env JULIA_CPU_CORES=1 $(MAKE) $(QUIET_MAKE) -C $(BUILDROOT)/test all JULIA_BUILD_MODE=$(JULIA_BUILD_MODE)

test-%: check-whitespace $(JULIA_BUILD_MODE)
	@$(MAKE) $(QUIET_MAKE) -C $(BUILDROOT)/test $* JULIA_BUILD_MODE=$(JULIA_BUILD_MODE)

perf: release
	@$(MAKE) $(QUIET_MAKE) -C $(BUILDROOT)/test/perf JULIA_BUILD_MODE=$(JULIA_BUILD_MODE)

perf-%: release
	@$(MAKE) $(QUIET_MAKE) -C $(BUILDROOT)/test/perf $* JULIA_BUILD_MODE=$(JULIA_BUILD_MODE)

# download target for some hardcoded windows dependencies
.PHONY: win-extras wine_path
win-extras:
	[ -d $(JULIAHOME)/dist-extras ] || mkdir $(JULIAHOME)/dist-extras
ifneq ($(BUILD_OS),WINNT)
ifeq (,$(findstring CYGWIN,$(BUILD_OS)))
	cp /usr/lib/p7zip/7z /usr/lib/p7zip/7z.so $(JULIAHOME)/dist-extras
endif
endif
ifneq (,$(filter $(ARCH), i386 i486 i586 i686))
	cd $(JULIAHOME)/dist-extras && \
	$(JLDOWNLOAD) http://downloads.sourceforge.net/sevenzip/7z920.exe && \
	7z x -y 7z920.exe 7z.exe 7z.dll && \
	../contrib/windows/winrpm.sh http://download.opensuse.org/repositories/windows:/mingw:/win32/openSUSE_13.1 \
		"mingw32-libgfortran3 mingw32-libquadmath0 mingw32-libstdc++6 mingw32-libgcc_s_sjlj1 mingw32-libssp0 mingw32-libexpat1 mingw32-zlib1" && \
	cp usr/i686-w64-mingw32/sys-root/mingw/bin/*.dll .
else ifeq ($(ARCH),x86_64)
	cd $(JULIAHOME)/dist-extras && \
	$(JLDOWNLOAD) 7z920-x64.msi http://downloads.sourceforge.net/sevenzip/7z920-x64.msi && \
	7z x -y 7z920-x64.msi _7z.exe _7z.dll && \
	mv _7z.dll 7z.dll && \
	mv _7z.exe 7z.exe && \
	../contrib/windows/winrpm.sh http://download.opensuse.org/repositories/windows:/mingw:/win64/openSUSE_13.1 \
		"mingw64-libgfortran3 mingw64-libquadmath0 mingw64-libstdc++6 mingw64-libgcc_s_seh1 mingw64-libssp0 mingw64-libexpat1 mingw64-zlib1" && \
	cp usr/x86_64-w64-mingw32/sys-root/mingw/bin/*.dll .
else
	$(error no win-extras target for ARCH=$(ARCH))
endif
	cd $(JULIAHOME)/dist-extras && \
	$(JLDOWNLOAD) http://downloads.sourceforge.net/sevenzip/7z920_extra.7z && \
	$(JLDOWNLOAD) https://unsis.googlecode.com/files/nsis-2.46.5-Unicode-setup.exe && \
	$(JLDOWNLOAD) busybox.exe http://frippery.org/files/busybox/busybox-w32-FRP-1-g9eb16cb.exe && \
	chmod a+x 7z.exe && \
	chmod a+x 7z.dll && \
	$(call spawn,./7z.exe) x -y -onsis nsis-2.46.5-Unicode-setup.exe && \
	chmod a+x ./nsis/makensis.exe && \
	chmod a+x busybox.exe && \
	$(JLDOWNLOAD) PortableGit.7z https://github.com/msysgit/msysgit/releases/download/Git-1.9.5-preview20141217/PortableGit-1.9.5-preview20141217.7z<|MERGE_RESOLUTION|>--- conflicted
+++ resolved
@@ -232,14 +232,10 @@
 JL_LIBS := julia julia-debug
 
 # private libraries, that are installed in $(prefix)/lib/julia
-<<<<<<< HEAD
-JL_PRIVATE_LIBS = ccalltest
+JL_PRIVATE_LIBS := ccalltest
 ifeq ($(USE_GPL_LIBS), 1)
 JL_PRIVATE_LIBS += suitesparse_wrapper Rmath-julia
 endif
-=======
-JL_PRIVATE_LIBS := suitesparse_wrapper Rmath ccalltest
->>>>>>> bd22c1eb
 ifeq ($(USE_SYSTEM_FFTW),0)
 ifeq ($(USE_GPL_LIBS), 1)
 JL_PRIVATE_LIBS += fftw3 fftw3f fftw3_threads fftw3f_threads
