--- conflicted
+++ resolved
@@ -1144,21 +1144,12 @@
 static jl_cgval_t mark_or_box_ccall_result(jl_codectx_t &ctx, Value *result, bool isboxed, jl_value_t *rt, jl_unionall_t *unionall, bool static_rt)
 {
     if (!static_rt) {
-<<<<<<< HEAD
-        assert(!isboxed && ctx->spvals_ptr && unionall && jl_is_datatype(rt));
-        Value *runtime_dt = runtime_apply_type(rt, unionall, ctx);
-        // TODO: is this concrete check actually necessary, or is it structurally guaranteed?
-        emit_concrete_check(runtime_dt, "ccall: return type must be a concrete DataType", ctx);
-#if JL_LLVM_VERSION >= 30600
-        const DataLayout &DL = jl_ExecutionEngine->getDataLayout();
-=======
         assert(!isboxed && ctx.spvals_ptr && unionall && jl_is_datatype(rt));
         Value *runtime_dt = runtime_apply_type(ctx, rt, unionall);
-        // TODO: is this leaf check actually necessary, or is it structurally guaranteed?
-        emit_leafcheck(ctx, runtime_dt, "ccall: return type must be a leaf DataType");
+        // TODO: is this concrete check actually necessary, or is it structurally guaranteed?
+        emit_concrete_check(ctx, runtime_dt, "ccall: return type must be a concrete DataType");
 #if JL_LLVM_VERSION >= 40000
         const DataLayout &DL = jl_data_layout;
->>>>>>> fe09a7b5
 #else
         const DataLayout &DL = jl_ExecutionEngine->getDataLayout();
 #endif
@@ -1761,49 +1752,17 @@
         ctx.builder.SetInsertPoint(contBB);
         return ghostValue(jl_void_type);
     }
-<<<<<<< HEAD
-    if (fptr == (void(*)(void))&jl_is_concrete_type ||
-        ((f_lib==NULL || (intptr_t)f_lib==2)
-         && f_name && !strcmp(f_name, "jl_is_concrete_type"))) {
-        assert(nargt == 1);
-        assert(!isVa && !llvmcall);
-        jl_value_t *arg = args[4];
-        jl_value_t *ty = expr_type(arg, ctx);
-        if (jl_is_type_type(ty) && !jl_is_typevar(jl_tparam0(ty))) {
-            int isconcrete = jl_is_concrete_type(jl_tparam0(ty));
-            JL_GC_POP();
-            return mark_or_box_ccall_result(ConstantInt::get(T_int32, isconcrete),
-                    false, rt, unionall, static_rt, ctx);
-        }
-    }
-    if (fptr == (void(*)(void))&jl_function_ptr ||
-        ((f_lib==NULL || (intptr_t)f_lib==2)
-         && f_name && !strcmp(f_name, "jl_function_ptr"))) {
-        assert(nargt == 3);
-        assert(!isVa && !llvmcall);
-        jl_value_t *f = static_eval(args[4], ctx, false, false);
-        jl_value_t *fargt = nullptr;
-        JL_GC_PUSH2(&f, &fargt);
-        jl_value_t *frt = expr_type(args[6], ctx);
-        if (f && (jl_is_type_type((jl_value_t*)frt) && !jl_has_free_typevars(jl_tparam0(frt)))) {
-            fargt = static_eval(args[8], ctx, true, true);
-            if (fargt) {
-                if (jl_is_tuple(fargt)) {
-                    // TODO: maybe deprecation warning, better checking
-                    fargt = (jl_value_t*)jl_apply_tuple_type_v((jl_value_t**)jl_data_ptr(fargt), jl_nfields(fargt));
-                }
-=======
-    else if (is_libjulia_func(jl_is_leaf_type)) {
+    else if (is_libjulia_func(jl_is_concrete_type)) {
         assert(!isVa && !llvmcall && nargt == 1 && !addressOf.at(0));
         const jl_cgval_t &arg = argv[0];
         jl_value_t *ty = arg.constant;
         if (!ty && jl_is_type_type(arg.typ) && !jl_has_free_typevars(arg.typ))
             ty = jl_tparam0(arg.typ);
         if (ty) {
-            int isleaf = jl_is_leaf_type(ty);
+            int isconcrete = jl_is_concrete_type(ty);
             JL_GC_POP();
             return mark_or_box_ccall_result(ctx,
-                    ConstantInt::get(T_int32, isleaf),
+                    ConstantInt::get(T_int32, isconcrete),
                     false, rt, unionall, static_rt);
         }
     }
@@ -1821,18 +1780,12 @@
             if (!fargt && jl_is_type_type(argv[2].typ)) {
                 if (!jl_has_free_typevars(argv[2].typ))
                     fargt = jl_tparam0(argv[2].typ);
->>>>>>> fe09a7b5
             }
             else if (fargt && jl_is_tuple(fargt)) {
                 // TODO: maybe deprecation warning, better checking
                 fargt = (jl_value_t*)jl_apply_tuple_type_v((jl_value_t**)jl_data_ptr(fargt), jl_nfields(fargt));
             }
-<<<<<<< HEAD
-            if (jl_is_tuple_type(fargt) && jl_is_concrete_type(fargt)) {
-                frt = jl_tparam0(frt);
-=======
             if (fargt && jl_is_tuple_type(fargt)) {
->>>>>>> fe09a7b5
                 Value *llvmf = NULL;
                 JL_TRY {
                     llvmf = jl_cfunction_object((jl_function_t*)f, frt, (jl_tupletype_t*)fargt);
