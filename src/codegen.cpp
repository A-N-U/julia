--- conflicted
+++ resolved
@@ -1921,11 +1921,6 @@
 
 extern "C" void jl_init_codegen()
 {
-<<<<<<< HEAD
-    //printf ("you reached codegen");
-    //puts("lala codegen");
-=======
->>>>>>> 2e64b972
     llvm::JITEmitDebugInfo = true;
     llvm::NoFramePointerElim = true;
     llvm::NoFramePointerElimNonLeaf = true;
@@ -1940,10 +1935,5 @@
 
     jl_init_intrinsic_functions();
     jl_jit_events = new JuliaJITEventListener();
-<<<<<<< HEAD
-    jl_ExecutionEngine->RegisterJITEventListener(jl_jit_events);   
-    //JIT::RegisterJITEventListener(jl_jit_events);
-=======
     jl_ExecutionEngine->RegisterJITEventListener(jl_jit_events);
->>>>>>> 2e64b972
 }