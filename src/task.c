/*
  task.c
  lightweight processes (symmetric coroutines)
*/
#include <stdlib.h>
#include <string.h>
#include <setjmp.h>
#include <assert.h>
//#include <sys/mman.h>
#include <signal.h>
#include <libgen.h>
#include <unistd.h>
#include <errno.h>
#include "julia.h"
#include "builtin_proto.h"
#if defined(__APPLE__)
#include <execinfo.h>
#elif defined(__WIN32__)
#include <Winbase.h>
#include <setjmp.h>
#define sigsetjmp(a,b) setjmp(a)
#define siglongjmp(a,b) longjmp(a,b)
#else
// This gives unwind only local unwinding options ==> faster code
#define UNW_LOCAL_ONLY
#include <libunwind.h>
#endif

/* This probing code is derived from Douglas Jones' user thread library */

/* true if stack grows up, false if down */
static int _stack_grows_up;

/* the offset of the beginning of the stack frame in a function */
static size_t _frame_offset;

struct _probe_data {
    intptr_t low_bound;		/* below probe on stack */
    intptr_t probe_local;	/* local to probe on stack */
    intptr_t high_bound;	/* above probe on stack */
    intptr_t prior_local;	/* value of probe_local from earlier call */

    jmp_buf probe_env;	/* saved environment of probe */
    jmp_buf probe_sameAR;	/* second environment saved by same call */
    jmp_buf probe_samePC;	/* environment saved on previous call */

    jmp_buf * ref_probe;	/* switches between probes */
};

static void boundhigh(struct _probe_data *p)
{
    int c;
    p->high_bound = (intptr_t)&c;
}

static void probe(struct _probe_data *p)
{
    p->prior_local = p->probe_local;
    p->probe_local = (intptr_t)&p;
    sigsetjmp( *(p->ref_probe), 1 );
    p->ref_probe = &p->probe_env;
    sigsetjmp( p->probe_sameAR, 1 );
    boundhigh(p);
}

static void boundlow(struct _probe_data *p)
{
    p->low_bound = (intptr_t)&p;
    probe(p);
}

// we need this function to exist so we can measure its stack frame!
static void fill(struct _probe_data *p) __attribute__ ((noinline));
static void fill(struct _probe_data *p)
{
    boundlow(p);
}

static void _infer_direction_from(int *first_addr)
{
    int second;
    _stack_grows_up = (first_addr < &second);
}

static void _infer_stack_direction(void)
{
    int first;
    _infer_direction_from(&first);
}

static int mangle_pointers;
extern char *jl_stack_lo;
extern char *jl_stack_hi;

static void _probe_arch(void)
{
    struct _probe_data p;
    memset(p.probe_env, 0, sizeof(jmp_buf));
    memset(p.probe_sameAR, 0, sizeof(jmp_buf));
    memset(p.probe_samePC, 0, sizeof(jmp_buf));
    p.ref_probe = &p.probe_samePC;

    _infer_stack_direction();

    /* do a probe with filler on stack */
    fill(&p);
    /* do a probe without filler */
    boundlow(&p);

#if defined(__linux) && defined(__i386__)
    char **s = (char**)p.ref_probe;
    mangle_pointers = !(s[4] > jl_stack_lo &&
                        s[4] < jl_stack_hi);
#elif defined(__linux) && defined(__x86_64__)
    char **s = (char**)p.ref_probe;
    mangle_pointers = !(s[6] > jl_stack_lo &&
                        s[6] < jl_stack_hi);
#else
    mangle_pointers = 0;
#endif

    intptr_t prior_diff = p.probe_local - p.prior_local;
    _frame_offset = labs(prior_diff);
}

/* end probing code */

/*
  TODO:
  - per-task storage (scheme-like parameters)
  - stack growth
*/

extern size_t jl_page_size;
jl_struct_type_t *jl_task_type;
DLLEXPORT jl_task_t * volatile jl_current_task;
jl_task_t *jl_root_task;
jl_value_t * volatile jl_task_arg_in_transit;
static volatile int n_args_in_transit;
jl_value_t *jl_exception_in_transit;
#ifdef JL_GC_MARKSWEEP
jl_gcframe_t *jl_pgcstack = NULL;
#endif

static void start_task(jl_task_t *t);

#ifdef COPY_STACKS
jmp_buf * volatile jl_jmp_target;

static void save_stack(jl_task_t *t)
{
    volatile int _x;
    size_t nb = (char*)t->stackbase - (char*)&_x;
    char *buf;
    if (t->stkbuf == NULL || t->bufsz < nb) {
        buf = allocb(nb);
        t->stkbuf = buf;
        t->bufsz = nb;
    }
    else {
        buf = t->stkbuf;
    }
    t->ssize = nb;
    memcpy(buf, (char*)&_x, nb);
}

static void restore_stack(jl_task_t *t, jmp_buf *where)
{
    volatile int _x[64];

    if ((char*)&_x[64] > (char*)(t->stackbase-t->ssize)) {
        restore_stack(t, where);
    }
    jl_jmp_target = where;
    if (t->stkbuf != NULL) {
        memcpy(t->stackbase-t->ssize, t->stkbuf, t->ssize);
    }
    siglongjmp(*jl_jmp_target, 1);
}

static void switch_stack(jl_task_t *t, jmp_buf *where)
{
    assert(t == jl_current_task);
    if (t->stkbuf == NULL) {
        start_task(t);
        // doesn't return
    }
    else {
        restore_stack(t, where);
    }
}

void jl_switch_stack(jl_task_t *t, jmp_buf *where)
{
    switch_stack(t, where);
}
#endif

static void ctx_switch(jl_task_t *t, jmp_buf *where)
{
    if (t == jl_current_task)
        return;
    /*
      making task switching interrupt-safe is going to be challenging.
      we need JL_SIGATOMIC_BEGIN in jl_enter_handler, and then
      JL_SIGATOMIC_END after every JL_TRY sigsetjmp that returns zero.
      also protect jl_eh_restore_state.
      then we need JL_SIGATOMIC_BEGIN at the top of this function (ctx_switch).
      the JL_SIGATOMIC_END at the end of this function handles the case
      of task switching with yieldto().
      then we need to handle the case of task switching via raise().
      to do that, the top of every catch block must do JL_SIGATOMIC_END
      *IF AND ONLY IF* throwing the exception involved a task switch.
    */
    //JL_SIGATOMIC_BEGIN();
    if (!sigsetjmp(jl_current_task->ctx, 1)) {
#ifdef COPY_STACKS
        jl_task_t *lastt = jl_current_task;
        save_stack(lastt);
#endif

        // set up global state for new task
#ifdef JL_GC_MARKSWEEP
        jl_current_task->state.gcstack = jl_pgcstack;
        jl_pgcstack = t->state.gcstack;
#endif
        jl_current_task = t;

#ifdef COPY_STACKS
        jl_jmp_target = where;
        siglongjmp(lastt->base_ctx, 1);
#else
        siglongjmp(*where, 1);
#endif
    }
    //JL_SIGATOMIC_END();
}

static jl_value_t *switchto(jl_task_t *t)
{
    if (t->done==jl_true) {
        jl_task_arg_in_transit = (jl_value_t*)jl_null;
        return t->result;
    }
    ctx_switch(t, &t->ctx);
    jl_value_t *val = jl_task_arg_in_transit;
    jl_task_arg_in_transit = (jl_value_t*)jl_null;
    return val;
}

#ifndef COPY_STACKS

#ifdef __linux
#if defined(__i386__)
static intptr_t ptr_mangle(intptr_t p)
{
    intptr_t ret;
    asm(" movl %1, %%eax;\n"
        " xorl %%gs:0x18, %%eax;"
        " roll $9, %%eax;"
        " movl %%eax, %0;"
        : "=r"(ret) : "r"(p) : "%eax");
    return ret;
}
static intptr_t ptr_demangle(intptr_t p)
{
    intptr_t ret;
    asm(" movl %1, %%eax;\n"
        " rorl $9, %%eax;"
        " xorl %%gs:0x18, %%eax;"
        " movl %%eax, %0;"
        : "=r"(ret) : "r"(p) : "%eax" );
    return ret;
}
#elif defined(__x86_64__)
static intptr_t ptr_mangle(intptr_t p)
{
    intptr_t ret;
    asm(" movq %1, %%rax;\n"
        " xorq %%fs:0x30, %%rax;"
        " rolq $17, %%rax;"
        " movq %%rax, %0;"
        : "=r"(ret) : "r"(p) : "%rax");
    return ret;
}
static intptr_t ptr_demangle(intptr_t p)
{
    intptr_t ret;
    asm(" movq %1, %%rax;\n"
        " rorq $17, %%rax;"
        " xorq %%fs:0x30, %%rax;"
        " movq %%rax, %0;"
        : "=r"(ret) : "r"(p) : "%rax" );
    return ret;
}
#endif
#endif //__linux

/* rebase any values in saved state to the new stack */
static void rebase_state(jmp_buf *ctx, intptr_t local_sp, intptr_t new_sp)
{
    ptrint_t *s = (ptrint_t*)ctx;
    ptrint_t diff = new_sp - local_sp; /* subtract old base, and add new base */
#if defined(__linux) && defined(__i386__)
    s[3] += diff;
    if (mangle_pointers)
        s[4] = ptr_mangle(ptr_demangle(s[4])+diff);
    else
        s[4] += diff;
#elif defined(__linux) && defined(__x86_64__)
    if (mangle_pointers) {
        s[1] = ptr_mangle(ptr_demangle(s[1])+diff);
        s[6] = ptr_mangle(ptr_demangle(s[6])+diff);
    }
    else {
        s[1] += diff;
        s[6] += diff;
    }
#elif defined(__APPLE__) && defined(__i386__)
    s[8] += diff;
    s[9] += diff;
#elif defined(__APPLE__) && defined(__x86_64__)
    s[1] += diff;
    s[2] += diff;
#else
#error "COPY_STACKS must be defined on this platform."
#endif
}

#endif /* !COPY_STACKS */

jl_value_t *jl_switchto(jl_task_t *t, jl_value_t *arg)
{
    jl_task_arg_in_transit = arg;
    n_args_in_transit = 1;
    return switchto(t);
}

static void finish_task(jl_task_t *t, jl_value_t *resultval)
{
    assert(t->done==jl_false);
    t->done = jl_true;
    t->result = resultval;
    // TODO: early free of t->stkbuf
#ifdef COPY_STACKS
    t->stkbuf = NULL;
#endif
}

static void start_task(jl_task_t *t)
{
    // this runs the first time we switch to t
    jl_value_t *arg = jl_task_arg_in_transit;
    jl_value_t *res;
    JL_GC_PUSH(&arg);

#ifdef COPY_STACKS
    ptrint_t local_sp = (ptrint_t)jl_pgcstack;
    // here we attempt to figure out how big our stack frame is, since we
    // might need to copy all of it later. this is a bit of a fuzzy guess.
    local_sp += sizeof(jl_gcframe_t);
    local_sp += 12*sizeof(void*);
    t->stackbase = (void*)(local_sp + _frame_offset);
    if (sigsetjmp(t->base_ctx, 1)) {
        // we get here to remove our data from the process stack
        switch_stack(jl_current_task, jl_jmp_target);
    }
#endif
    if (n_args_in_transit == 0) {
        res = jl_apply(t->start, NULL, 0);
    }
    else if (n_args_in_transit == 1) {
        res = jl_apply(t->start, &arg, 1);
    }
    else {
        assert(jl_is_tuple(jl_task_arg_in_transit));
        res = jl_apply(t->start, &jl_tupleref(jl_task_arg_in_transit,0),
                       n_args_in_transit);
    }
    JL_GC_POP();
    finish_task(t, res);
    jl_task_t *cont = t->on_exit;
    // if parent task has exited, try its parent, and so on
    while (cont->done==jl_true)
        cont = cont->on_exit;
    jl_switchto(cont, t->result);
    assert(0);
}

#ifndef COPY_STACKS
static void init_task(jl_task_t *t)
{
    if (sigsetjmp(t->ctx, 1)) {
        start_task(t);
    }
    // this runs when the task is created
    ptrint_t local_sp = (ptrint_t)&t;
    ptrint_t new_sp = (ptrint_t)t->stack + t->ssize - _frame_offset;
#ifdef __LP64__
    // SP must be 16-byte aligned
    new_sp = new_sp&-16;
    local_sp = local_sp&-16;
#endif
    memcpy((void*)new_sp, (void*)local_sp, _frame_offset);
    rebase_state(&t->ctx, local_sp, new_sp);
}
#endif

void getFunctionInfo(char **name, int *line, const char **filename, size_t pointer);

static void push_frame_info_from_ip(jl_array_t *a, size_t ip)
{
    char *func_name;
    int line_num;
    const char *file_name;
    int i = jl_array_len(a);
    getFunctionInfo(&func_name, &line_num, &file_name, ip);
    if (func_name != NULL) {
        jl_array_grow_end(a, 3);
        jl_arrayset(a, i, (jl_value_t*)jl_symbol(func_name)); i++;
        jl_arrayset(a, i, (jl_value_t*)jl_symbol(file_name)); i++;
        jl_arrayset(a, i, jl_box_long(line_num));
    }
}

#if defined(__APPLE__)
// stacktrace using execinfo
static jl_value_t *build_backtrace(void)
{
    void *array[1024];
    size_t ip;
    size_t *p;
    jl_array_t *a;
    a = jl_alloc_cell_1d(0);
    JL_GC_PUSH(&a);
    
    backtrace(array, 1023);
    p = (size_t*)array;
    while ((ip = *(p++)) != 0) {
        push_frame_info_from_ip(a, ip);
    }
    JL_GC_POP();
    return (jl_value_t*)a;
}
#elif defined(__WIN32__)
static jl_value_t *build_backtrace(void)
{
    void *array[1024];
    size_t ip;
    size_t *p;
    jl_array_t *a;
	unsigned short num;
    a = jl_alloc_cell_1d(0);
    JL_GC_PUSH(&a);

	/** MINGW does not have the necessary declarations for linking CaptureStackBackTrace*/
	#if defined(__MINGW_H)
	HINSTANCE kernel32 = LoadLibrary("Kernel32.dll");

	if(kernel32 != NULL){
		typedef USHORT (*CaptureStackBackTraceType)(ULONG FramesToSkip, ULONG FramesToCapture, void* BackTrace, ULONG* BackTraceHash);
		CaptureStackBackTraceType func = (CaptureStackBackTraceType) GetProcAddress( kernel32, "RtlCaptureStackBackTrace" );

		if(func==NULL){
			FreeLibrary(kernel32);
			kernel32 = NULL;
			func = NULL;
			return (jl_value_t*)a;
		}else
		{
			num = func( 0, 1023, array, NULL );
		}
    }else
    {
        jl_puts("Failed to load kernel32.dll",jl_stderr_tty);
        jl_exit(1);
    }
	FreeLibrary(kernel32);
	#else
	num = RtlCaptureStackBackTrace(0, 1023, array, NULL);
	#endif

    p = (size_t*)array;
    while ((ip = *(p++)) != 0 && (num--)>0) {
        push_frame_info_from_ip(a, ip);
    }
    JL_GC_POP();
    return (jl_value_t*)a;
}
#else
// stacktrace using libunwind
static jl_value_t *build_backtrace(void)
{
    unw_cursor_t cursor; unw_context_t uc;
    unw_word_t ip;
    jl_array_t *a;
    size_t n=0;
    a = jl_alloc_cell_1d(0);
    JL_GC_PUSH(&a);
    
    unw_getcontext(&uc);
    unw_init_local(&cursor, &uc);
    while (unw_step(&cursor) && n < 10000) { 
        unw_get_reg(&cursor, UNW_REG_IP, &ip);
        push_frame_info_from_ip(a, ip);
        n++;
    }
    JL_GC_POP();
    return (jl_value_t*)a;
}
#endif

DLLEXPORT void jl_register_toplevel_eh(void)
{
    jl_current_task->state.eh_task->state.bt = 1;
}



// yield to exception handler
void jl_raise(jl_value_t *e)
{
    jl_task_t *eh = jl_current_task->state.eh_task;
    eh->state.err = 1;
    jl_exception_in_transit = e;
    if (eh->state.bt) {
        jl_value_t *tracedata, *bt;
        tracedata = build_backtrace();
        JL_GC_PUSH(&tracedata);
        bt = jl_new_struct(jl_backtrace_type,
                           jl_exception_in_transit, tracedata);
        jl_exception_in_transit = bt;
        JL_GC_POP();
    }
    if (jl_current_task == eh&&eh->state.eh_ctx!=0) {
        siglongjmp(*eh->state.eh_ctx, 1);
    }
    else {
        if (eh->done==jl_true || eh->state.eh_ctx==NULL) {
            // our handler is not available, use root task
            jl_printf(jl_stderr_tty, "warning: exception handler exited\n");
            eh = jl_root_task;
        }
        // for now, exit the task
        finish_task(jl_current_task, e);
        ctx_switch(eh, eh->state.eh_ctx);
        // TODO: continued exception
    }
    jl_exit(1);
}

jl_task_t *jl_new_task(jl_function_t *start, size_t ssize)
{
    size_t pagesz = jl_page_size;
    jl_task_t *t = (jl_task_t*)allocobj(sizeof(jl_task_t));
    t->type = (jl_type_t*)jl_task_type;
    ssize = LLT_ALIGN(ssize, pagesz);
    t->ssize = ssize;
    t->on_exit = jl_current_task;
    t->tls = jl_current_task->tls;
    t->done = jl_false;
    t->start = start;
    t->result = NULL;
    t->state.err = 0;
    t->state.bt = 0;
    t->state.eh_task = jl_current_task->state.eh_task;
    // there is no active exception handler available on this stack yet
    t->state.eh_ctx = NULL;
    t->state.ostream_obj = jl_current_task->state.ostream_obj;
    t->state.prev = NULL;
#ifdef JL_GC_MARKSWEEP
    t->state.gcstack = NULL;
#endif
    t->stkbuf = NULL;

#ifdef COPY_STACKS
    t->bufsz = 0;
#else
    JL_GC_PUSH(&t);

    char *stk = allocb(ssize+pagesz+(pagesz-1));
    t->stkbuf = stk;
    stk = (char*)LLT_ALIGN((uptrint_t)stk, pagesz);
    // add a guard page to detect stack overflow
    // the GC might read this area, which is ok, just prevent writes
    if (mprotect(stk, pagesz-1, PROT_READ) == -1)
        jl_errorf("mprotect: %s", strerror(errno));
    t->stack = stk+pagesz;

    init_task(t);
    JL_GC_POP();
    jl_gc_add_finalizer((jl_value_t*)t, jl_unprotect_stack_func);
#endif

    return t;
}

JL_CALLABLE(jl_unprotect_stack)
{
#ifndef COPY_STACKS
    jl_task_t *t = (jl_task_t*)args[0];
    char *stk = t->stack-jl_page_size;
    // unprotect stack so it can be reallocated for something else
    mprotect(stk, jl_page_size-1, PROT_READ|PROT_WRITE|PROT_EXEC);
#endif
    return (jl_value_t*)jl_null;
}

#define JL_MIN_STACK     (4096*sizeof(void*))
#define JL_DEFAULT_STACK (2*12288*sizeof(void*))

JL_CALLABLE(jl_f_task)
{
    JL_NARGS(Task, 1, 2);
    JL_TYPECHK(Task, function, args[0]);
    /*
      we need a somewhat large stack, because execution can trigger
      compilation, which uses perhaps too much stack space.
    */
    size_t ssize = JL_DEFAULT_STACK;
    if (nargs == 2) {
        JL_TYPECHK(Task, long, args[1]);
        ssize = jl_unbox_long(args[1]);
        if (ssize < JL_MIN_STACK)
            jl_error("Task: stack size too small");
    }
    return (jl_value_t*)jl_new_task((jl_function_t*)args[0], ssize);
}

JL_CALLABLE(jl_f_yieldto)
{
    JL_NARGSV(yieldto, 1);
    JL_TYPECHK(yieldto, task, args[0]);
    n_args_in_transit = nargs-1;
    if (nargs == 2) {
        jl_task_arg_in_transit = args[1];
    }
    else if (nargs > 2) {
        jl_task_arg_in_transit = jl_f_tuple(NULL, &args[1], n_args_in_transit);
    }
    else {
        jl_task_arg_in_transit = (jl_value_t*)jl_null;
    }
    return switchto((jl_task_t*)args[0]);
}

DLLEXPORT jl_value_t *jl_get_current_task(void)
{
    return (jl_value_t*)jl_current_task;
}

jl_function_t *jl_unprotect_stack_func;

void jl_init_tasks(void *stack, size_t ssize)
{
    _probe_arch();
    jl_task_type = jl_new_struct_type(jl_symbol("Task"), jl_any_type,
                                      jl_null,
                                      jl_tuple(3, jl_symbol("parent"),
                                               jl_symbol("tls"),
                                               jl_symbol("done")),
                                      jl_tuple(3, jl_any_type, jl_any_type,
                                               jl_bool_type));
    jl_tupleset(jl_task_type->types, 0, (jl_value_t*)jl_task_type);
    jl_task_type->fptr = jl_f_task;

    jl_current_task = (jl_task_t*)allocobj(sizeof(jl_task_t));
    jl_current_task->type = (jl_type_t*)jl_task_type;
#ifdef COPY_STACKS
    jl_current_task->stackbase = stack+ssize;
    jl_current_task->ssize = 0;  // size of saved piece
    jl_current_task->bufsz = 0;
#else
    jl_current_task->stack = stack;
    jl_current_task->ssize = ssize;
#endif
    jl_current_task->stkbuf = NULL;
    jl_current_task->on_exit = jl_current_task;
    jl_current_task->tls = NULL;
    jl_current_task->done = jl_false;
    jl_current_task->start = NULL;
    jl_current_task->result = NULL;
    jl_current_task->state.err = 0;
    jl_current_task->state.bt = 0;
    jl_current_task->state.eh_task = jl_current_task;
    jl_current_task->state.eh_ctx = NULL;
    jl_current_task->state.ostream_obj = (jl_value_t*)jl_null;
<<<<<<< HEAD
    jl_current_task->state.current_output_stream = jl_stdout_tty;
=======
>>>>>>> 2377c60f
    jl_current_task->state.prev = NULL;
#ifdef JL_GC_MARKSWEEP
    jl_current_task->state.gcstack = NULL;
#endif

    jl_root_task = jl_current_task;

    jl_exception_in_transit = (jl_value_t*)jl_null;
    jl_task_arg_in_transit = (jl_value_t*)jl_null;
    jl_unprotect_stack_func = jl_new_closure(jl_unprotect_stack, (jl_value_t*)jl_null, NULL);
}<|MERGE_RESOLUTION|>--- conflicted
+++ resolved
@@ -685,10 +685,7 @@
     jl_current_task->state.eh_task = jl_current_task;
     jl_current_task->state.eh_ctx = NULL;
     jl_current_task->state.ostream_obj = (jl_value_t*)jl_null;
-<<<<<<< HEAD
-    jl_current_task->state.current_output_stream = jl_stdout_tty;
-=======
->>>>>>> 2377c60f
+    jl_current_task->state.current_output_stream = ios_stdout;
     jl_current_task->state.prev = NULL;
 #ifdef JL_GC_MARKSWEEP
     jl_current_task->state.gcstack = NULL;
